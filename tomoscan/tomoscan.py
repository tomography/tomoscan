--- conflicted
+++ resolved
@@ -542,17 +542,9 @@
         exposure_time : float, optional
             The exposure time to use. If None then the value of the ``ExposureTime`` PV is used.
         """
-<<<<<<< HEAD
         if exposure_time is None:
             exposure_time = self.epics_pvs['ExposureTime'].value
         self.epics_pvs['CamAcquireTime'].put(exposure_time, wait=True, timeout = 10.0)
-=======
-        if not self.scan_is_running:
-            if exposure_time is None:
-                exposure_time = self.epics_pvs['ExposureTime'].value
-            self.epics_pvs['CamAcquireTime'].put(exposure_time, wait=True, timeout = 10.0)
-            
->>>>>>> 36230f2b
 
     def set_scan_exposure_time(self, exposure_time=None):
         """Sets the camera exposure time during the scan.
